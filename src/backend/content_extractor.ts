export interface ExtractContentResult {
  success: boolean;
  content?: string;
  title?: string;
  error?: string;
}

/**
 * 指数バックオフでリトライを実行する汎用関数
 */
async function retryWithExponentialBackoff<T>(
  operation: () => Promise<T>,
  maxRetries = 3,
  baseDelay = 1000,
): Promise<T> {
  let lastError: Error | null = null;

  for (let attempt = 1; attempt <= maxRetries; attempt++) {
    try {
      console.log(`試行 ${attempt}/${maxRetries}`);
      return await operation();
    } catch (error) {
      lastError = error as Error;
      console.error(`試行 ${attempt} 失敗:`, error);

      if (attempt === maxRetries) {
        console.error(`最大リトライ回数 (${maxRetries}) に達しました`);
        break;
      }

      // リトライ前に指数バックオフで待機
      const delay = baseDelay * 2 ** (attempt - 1);
      console.log(`${delay}ms 待機してリトライします...`);
      await new Promise((resolve) => setTimeout(resolve, delay));
    }
  }

  throw lastError;
}

/**
 * Firecrawl APIを使用してURLから本文を抽出
 * 失敗時は指数バックオフで最大3回までリトライ
 */
export async function extractContent(
  url: string,
  apiKey: string,
): Promise<ExtractContentResult> {
  if (!apiKey?.trim()) {
    const error = "Firecrawl API キーが設定されていません";
    console.error(error);
    return {
      success: false,
      error,
    };
  }

  console.log(`本文抽出開始: ${url}`);

  try {
    const result = await retryWithExponentialBackoff(async () => {
      console.log(`Firecrawl API呼び出し: ${url}`);

      const response = await fetch("https://api.firecrawl.dev/v0/scrape", {
        method: "POST",
        headers: {
          Authorization: `Bearer ${apiKey}`,
          "Content-Type": "application/json",
        },
        body: JSON.stringify({
          url,
          pageOptions: {
            onlyMainContent: true,
            formats: ["markdown"],
          },
        }),
      });

      if (!response.ok) {
        throw new Error(
          `Firecrawl API error: ${response.status} ${response.statusText}`,
        );
      }

      const data = await response.json();

      // エラーレスポンスの場合
      if (!data || !data.data || !data.data.markdown) {
        throw new Error("抽出された本文が空です");
      }

<<<<<<< HEAD
      return data.data.markdown;
=======
      return {
        content: response.markdown,
        title: response.metadata?.title || new URL(url).hostname,
      };
>>>>>>> ee770a52
    });

    console.log(`本文抽出成功: ${url} (文字数: ${result.content.length})`);
    return {
      success: true,
      content: result.content,
      title: result.title,
    };
  } catch (error) {
    const errorMessage = error instanceof Error ? error.message : String(error);
    console.error(`本文抽出失敗: ${url} - ${errorMessage}`);
    return {
      success: false,
      error: errorMessage,
    };
  }
}<|MERGE_RESOLUTION|>--- conflicted
+++ resolved
@@ -89,14 +89,10 @@
         throw new Error("抽出された本文が空です");
       }
 
-<<<<<<< HEAD
-      return data.data.markdown;
-=======
       return {
-        content: response.markdown,
-        title: response.metadata?.title || new URL(url).hostname,
+        content: data.data.markdown,
+        title: data.data.metadata?.title || new URL(url).hostname,
       };
->>>>>>> ee770a52
     });
 
     console.log(`本文抽出成功: ${url} (文字数: ${result.content.length})`);
