--- conflicted
+++ resolved
@@ -33,20 +33,15 @@
 
   it("正常な本文抽出が成功する", async () => {
     const mockContent = "# テスト記事\n\nこれはテスト記事の内容です。";
-<<<<<<< HEAD
+    const mockTitle = "テスト記事";
     mockFetch.mockResolvedValue({
       ok: true,
       json: async () => ({
         data: {
           markdown: mockContent,
-        },
-      }),
-=======
-    const mockTitle = "テスト記事";
-    mockScrapeUrl.mockResolvedValue({
-      markdown: mockContent,
-      metadata: { title: mockTitle },
->>>>>>> ee770a52
+          metadata: { title: mockTitle },
+        },
+      }),
     });
 
     const result = await extractContent("https://example.com", "fc-test-key");
@@ -117,7 +112,7 @@
 
   it("APIエラー時に1回目で失敗したら2回目で成功する", async () => {
     const mockContent = "# 回復成功\n\n最終的に成功した内容";
-<<<<<<< HEAD
+    const mockTitle = "回復成功";
     mockFetch
       .mockRejectedValueOnce(new Error("API timeout"))
       .mockResolvedValueOnce({
@@ -125,16 +120,9 @@
         json: async () => ({
           data: {
             markdown: mockContent,
+            metadata: { title: mockTitle },
           },
         }),
-=======
-    const mockTitle = "回復成功";
-    mockScrapeUrl
-      .mockRejectedValueOnce(new Error("API timeout"))
-      .mockResolvedValueOnce({
-        markdown: mockContent,
-        metadata: { title: mockTitle },
->>>>>>> ee770a52
       });
 
     const extractPromise = extractContent("https://example.com", "fc-test-key");
@@ -219,7 +207,6 @@
     expect(result.error).toBe("文字列エラー");
   });
 
-<<<<<<< HEAD
   it("HTTPエラーレスポンスの場合、エラーを返す", async () => {
     mockFetch.mockResolvedValue({
       ok: false,
@@ -236,12 +223,18 @@
 
     expect(result.success).toBe(false);
     expect(result.error).toBe("Firecrawl API error: 401 Unauthorized");
-=======
+  });
+
   it("タイトルメタデータが存在しない場合、ホスト名をフォールバックとして使用する", async () => {
     const mockContent = "# テスト記事\n\nこれはテスト記事の内容です。";
-    mockScrapeUrl.mockResolvedValue({
-      markdown: mockContent,
-      metadata: {},
+    mockFetch.mockResolvedValue({
+      ok: true,
+      json: async () => ({
+        data: {
+          markdown: mockContent,
+          metadata: {},
+        },
+      }),
     });
 
     const result = await extractContent("https://example.com", "fc-test-key");
@@ -251,6 +244,5 @@
       content: mockContent,
       title: "example.com",
     });
->>>>>>> ee770a52
   });
 });